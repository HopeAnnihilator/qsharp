// Copyright (c) Microsoft Corporation.
// Licensed under the MIT License.

use crate::line_column::{Location, Range};
<<<<<<< HEAD
use crate::project_system::{into_qsc_args, IProgramConfig};
=======
use crate::project_system::{into_qsc_args, ProgramConfig};
>>>>>>> 48dc5c7a
use crate::{serializable_type, CallbackReceiver};
use qsc::fir::StmtId;
use qsc::fmt_complex;
use qsc::interpret::{Debugger, Error, StepAction, StepResult};
use qsc::line_column::Encoding;
use serde::{Deserialize, Serialize};
use serde_json::json;
use wasm_bindgen::prelude::*;

#[wasm_bindgen]
#[derive(Default)]
pub struct DebugService {
    debugger: Option<Debugger>,
}

#[wasm_bindgen]
impl DebugService {
    #[wasm_bindgen(constructor)]
    pub fn new() -> Self {
        Self::default()
    }

    #[allow(clippy::needless_pass_by_value)] // needed for wasm_bindgen
<<<<<<< HEAD
    pub fn load_program(&mut self, program: IProgramConfig, entry: Option<String>) -> String {
        let (source_map, capabilities, language_features, package_store, user_code_dependencies) =
            into_qsc_args(program, entry);

        match Debugger::new(
            source_map,
            capabilities,
            Encoding::Utf16,
            language_features,
            package_store,
            &user_code_dependencies[..],
        ) {
=======
    pub fn load_program(&mut self, program: ProgramConfig, entry: Option<String>) -> String {
        let (source_map, capabilities, language_features) = into_qsc_args(program, entry);

        match Debugger::new(source_map, capabilities, Encoding::Utf16, language_features) {
>>>>>>> 48dc5c7a
            Ok(debugger) => {
                self.debugger = Some(debugger);
                String::new()
            }
            Err(e) => render_errors(e),
        }
    }

    pub fn capture_quantum_state(&mut self) -> IQuantumStateList {
        let state = self.debugger_mut().capture_quantum_state();
        let entries = state
            .0
            .iter()
            .map(|(id, value)| QuantumState {
                name: qsc::format_state_id(id, state.1),
                value: fmt_complex(value),
            })
            .collect::<Vec<_>>();

        QuantumStateList { entries }.into()
    }

    pub fn get_circuit(&self) -> Result<JsValue, String> {
        let circuit = self.debugger().circuit();
        serde_wasm_bindgen::to_value(&circuit).map_err(|e| e.to_string())
    }

    pub fn get_stack_frames(&self) -> IStackFrameList {
        let frames = self.debugger().get_stack_frames();

        StackFrameList {
            frames: frames
                .into_iter()
                .map(|s| StackFrame {
                    name: format!("{} {}", s.name, s.functor),
                    location: s.location.into(),
                })
                .collect(),
        }
        .into()
    }

    pub fn eval_next(
        &mut self,
        event_cb: &js_sys::Function,
        ids: &[u32],
    ) -> Result<IStructStepResult, JsValue> {
        self.eval(event_cb, ids, StepAction::Next)
    }

    pub fn eval_continue(
        &mut self,
        event_cb: &js_sys::Function,
        ids: &[u32],
    ) -> Result<IStructStepResult, JsValue> {
        self.eval(event_cb, ids, StepAction::Continue)
    }

    pub fn eval_step_in(
        &mut self,
        event_cb: &js_sys::Function,
        ids: &[u32],
    ) -> Result<IStructStepResult, JsValue> {
        self.eval(event_cb, ids, StepAction::In)
    }

    pub fn eval_step_out(
        &mut self,
        event_cb: &js_sys::Function,
        ids: &[u32],
    ) -> Result<IStructStepResult, JsValue> {
        self.eval(event_cb, ids, StepAction::Out)
    }

    fn eval(
        &mut self,
        event_cb: &js_sys::Function,
        ids: &[u32],
        step: StepAction,
    ) -> Result<IStructStepResult, JsValue> {
        if !event_cb.is_function() {
            return Err(JsError::new("Events callback function must be provided").into());
        }
        let bps: Vec<_> = ids.iter().map(|f| StmtId::from(*f)).collect();

        let event_cb = |msg: &str| {
            // See example at https://rustwasm.github.io/wasm-bindgen/reference/receiving-js-closures-in-rust.html
            let _ = event_cb.call1(&JsValue::null(), &JsValue::from(msg));
        };
        match self.run_internal(event_cb, &bps, step) {
            Ok(value) => Ok(StructStepResult::from(value).into()),
            Err(e) => Err(JsError::from(&e[0]).into()),
        }
    }

    fn run_internal<F>(
        &mut self,
        event_cb: F,
        bps: &[StmtId],
        step: StepAction,
    ) -> Result<StepResult, Vec<Error>>
    where
        F: Fn(&str),
    {
        let mut out = CallbackReceiver { event_cb };
        let result = self.debugger_mut().eval_step(&mut out, bps, step);
        let mut success = true;

        let msg: Option<serde_json::Value> = match &result {
            Ok(value) => match value {
                qsc::interpret::StepResult::Return(value) => {
                    Some(serde_json::Value::String(value.to_string()))
                }
                _ => None,
            },
            Err(errors) => {
                // TODO: handle multiple errors
                // https://github.com/microsoft/qsharp/issues/149
                success = false;
                errors[0]
                    .stack_trace()
                    .clone()
                    .map(serde_json::Value::String)
            }
        };
        if let Some(value) = msg {
            let msg_string =
                json!({"type": "Result", "success": success, "result": value}).to_string();
            (out.event_cb)(&msg_string);
        }

        match result {
            Ok(value) => Ok(value),
            Err(errors) => Err(errors.clone()),
        }
    }

    pub fn get_breakpoints(&self, path: &str) -> IBreakpointSpanList {
        let bps = self.debugger().get_breakpoints(path);

        BreakpointSpanList {
            spans: bps
                .iter()
                .map(|s| BreakpointSpan {
                    id: s.id,
                    range: s.range.into(),
                })
                .collect(),
        }
        .into()
    }

    pub fn get_locals(&self) -> IVariableList {
        let locals = self.debugger().get_locals();
        let variables: Vec<_> = locals
            .into_iter()
            .map(|local| Variable {
                name: (*local.name).to_string(),
                value: local.value.to_string(),
                var_type: local.type_name,
            })
            .collect();
        VariableList { variables }.into()
    }

    fn debugger(&self) -> &Debugger {
        self.debugger
            .as_ref()
            .expect("debugger should be initialized")
    }

    fn debugger_mut(&mut self) -> &mut Debugger {
        self.debugger
            .as_mut()
            .expect("debugger should be initialized")
    }
}

fn render_errors(errors: Vec<Error>) -> String {
    let mut msg = String::new();
    for error in errors {
        let error_string = render_error(error);
        msg.push_str(&error_string);
    }
    msg
}

fn render_error(error: Error) -> String {
    format!("{:?}\n", miette::Report::new(error))
}

impl From<StepResult> for StructStepResult {
    fn from(value: StepResult) -> Self {
        match value {
            StepResult::BreakpointHit(value) => StructStepResult {
                id: StepResultId::BreakpointHit.into(),
                value: Into::<usize>::into(value),
            },
            StepResult::Next => StructStepResult {
                id: StepResultId::Next.into(),
                value: 0,
            },
            StepResult::StepIn => StructStepResult {
                id: StepResultId::StepIn.into(),
                value: 0,
            },
            StepResult::StepOut => StructStepResult {
                id: StepResultId::StepOut.into(),
                value: 0,
            },
            StepResult::Return(_) => StructStepResult {
                id: StepResultId::Return.into(),
                value: 0,
            },
        }
    }
}

#[wasm_bindgen]
#[derive(Copy, Clone, Serialize, Deserialize)]
pub enum StepResultId {
    BreakpointHit = 0,
    Next = 1,
    StepIn = 2,
    StepOut = 3,
    Return = 4,
}

impl From<StepResultId> for usize {
    fn from(val: StepResultId) -> Self {
        val as usize
    }
}

serializable_type! {
    StructStepResult,
    {
        pub id: usize,
        pub value: usize,
    },
    r#"export interface IStructStepResult {
        id: number;
        value: number;
    }"#,
    IStructStepResult
}

serializable_type! {
    BreakpointSpanList,
    {
        pub spans: Vec<BreakpointSpan>,
    },
    r#"export interface IBreakpointSpanList {
        spans: Array<IBreakpointSpan>
    }
    "#,
    IBreakpointSpanList
}

serializable_type! {
    BreakpointSpan,
    {
        pub id: u32,
        pub range: Range
    },
    r#"export interface IBreakpointSpan {
        id: number;
        range: IRange;
    }"#
}

serializable_type! {
    StackFrameList,
    {
        pub frames: Vec<StackFrame>,
    },
    r#"export interface IStackFrameList {
        frames: Array<IStackFrame>
    }
    "#,
    IStackFrameList
}

serializable_type! {
    StackFrame,
    {
        pub name: String,
        pub location: Location
    },
    r#"export interface IStackFrame {
        name: string;
        location: ILocation
    }"#
}

serializable_type! {
    VariableList,
    {
        pub variables: Vec<Variable>,
    },
    r#"export interface IVariableList {
        variables: Array<IVariable>
    }"#,
    IVariableList
}

serializable_type! {
    Variable,
    {
        pub name: String,
        pub value: String,
        pub var_type: String,
    },
    r#"export interface IVariable {
        name: string;
        value: string;
        var_type: "Array"
            | "BigInt"
            | "Bool"
            | "Closure"
            | "Double"
            | "Global"
            | "Int"
            | "Pauli"
            | "Qubit"
            | "Range"
            | "Result"
            | "String"
            | "Tuple";
    }"#
}

serializable_type! {
    QuantumStateList,
    {
        pub entries: Vec<QuantumState>,
    },
    r#"export interface IQuantumStateList {
        entries: Array<IQuantumState>
    }"#,
    IQuantumStateList
}

serializable_type! {
    QuantumState,
    {
        pub name: String,
        pub value: String,
    },
    r#"export interface IQuantumState {
        name: string;
        value: string;
    }"#
}<|MERGE_RESOLUTION|>--- conflicted
+++ resolved
@@ -2,11 +2,7 @@
 // Licensed under the MIT License.
 
 use crate::line_column::{Location, Range};
-<<<<<<< HEAD
-use crate::project_system::{into_qsc_args, IProgramConfig};
-=======
 use crate::project_system::{into_qsc_args, ProgramConfig};
->>>>>>> 48dc5c7a
 use crate::{serializable_type, CallbackReceiver};
 use qsc::fir::StmtId;
 use qsc::fmt_complex;
@@ -30,7 +26,6 @@
     }
 
     #[allow(clippy::needless_pass_by_value)] // needed for wasm_bindgen
-<<<<<<< HEAD
     pub fn load_program(&mut self, program: IProgramConfig, entry: Option<String>) -> String {
         let (source_map, capabilities, language_features, package_store, user_code_dependencies) =
             into_qsc_args(program, entry);
@@ -43,12 +38,6 @@
             package_store,
             &user_code_dependencies[..],
         ) {
-=======
-    pub fn load_program(&mut self, program: ProgramConfig, entry: Option<String>) -> String {
-        let (source_map, capabilities, language_features) = into_qsc_args(program, entry);
-
-        match Debugger::new(source_map, capabilities, Encoding::Utf16, language_features) {
->>>>>>> 48dc5c7a
             Ok(debugger) => {
                 self.debugger = Some(debugger);
                 String::new()
