--- conflicted
+++ resolved
@@ -18,8 +18,5 @@
 export { ScatterChart } from "./scatterChart.js";
 export { EstimatesOverview } from "./estimatesOverview.js";
 export { EstimatesPanel } from "./estimatesPanel.js";
-<<<<<<< HEAD
 export { BlochSphere } from "./bloch.js";
-=======
-export { Circuit, CircuitPanel } from "./circuit.js";
->>>>>>> ddcb0ba1
+export { Circuit, CircuitPanel } from "./circuit.js";