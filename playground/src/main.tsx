--- conflicted
+++ resolved
@@ -251,11 +251,7 @@
   monaco.languages.setLanguageConfiguration("qsharp", {
     // This pattern is duplicated in /vscode/language-configuration.json . Please keep them in sync.
     wordPattern: new RegExp(
-<<<<<<< HEAD
-      "(-?\\d*\\.\\d\\w*)|([^\\`\\~\\!\\@\\#\\%\\^\\&\\*\\(\\)\\-\\=\\+\\[\\{\\]\\}\\\\\\|\\;\\:\\'\\\"\\,\\<\\>\\/\\?\\s]+)",
-=======
       "(-?\\d*\\.\\d\\w*)|(@\\w*)|([^\\`\\~\\!\\@\\#\\%\\^\\&\\*\\(\\)\\-\\=\\+\\[\\{\\]\\}\\\\\\|\\;\\:\\.\\'\\\"\\,\\<\\>\\/\\?\\s]+)",
->>>>>>> 5763700f
     ),
   });
   monaco.languages.registerCompletionItemProvider("qsharp", {
