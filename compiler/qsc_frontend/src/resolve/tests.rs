--- conflicted
+++ resolved
@@ -17,14 +17,13 @@
     mut_visit::MutVisitor,
     visit::{self, Visitor},
 };
-<<<<<<< HEAD
-use qsc_data_structures::namespaces::{NamespaceId, NamespaceTreeRoot};
-use qsc_data_structures::{language_features::LanguageFeatures, span::Span};
-=======
+
 use qsc_data_structures::{
-    language_features::LanguageFeatures, span::Span, target::TargetCapabilityFlags,
+    language_features::LanguageFeatures,
+    namespaces::{NamespaceId, NamespaceTreeRoot},
+    span::Span,
+    target::TargetCapabilityFlags,
 };
->>>>>>> 243ea46d
 use qsc_hir::assigner::Assigner as HirAssigner;
 use rustc_hash::FxHashMap;
 use std::fmt::Write;
