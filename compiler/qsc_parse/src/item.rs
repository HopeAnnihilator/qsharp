// Copyright (c) Microsoft Corporation.
// Licensed under the MIT License.

//! Something declared at the top level (within a namespace or module) is an [Item]. This could be a newtype, callable
//! declaration, import or open statement, or other top-level declaration or statement.

#[cfg(test)]
mod tests;

use super::{
    expr::expr,
    keyword::Keyword,
    prim::{ident, many, opt, pat, seq, token},
    scan::ParserContext,
    stmt,
    ty::{self, ty},
    Error, Result,
};
use crate::{
    lex::{Delim, TokenKind},
    prim::{barrier, path, recovering, recovering_token, shorten},
    stmt::check_semis,
    ty::array_or_arrow,
    ErrorKind,
};
use qsc_ast::ast::{
    Attr, Block, CallableBody, CallableDecl, CallableKind, ExportDecl, Ident, Idents, Item,
    ItemKind, Namespace, NodeId, Pat, PatKind, Path, Spec, SpecBody, SpecDecl, SpecGen, StmtKind,
    TopLevelNode, Ty, TyDef, TyDefKind, TyKind, Visibility, VisibilityKind,
};
use qsc_data_structures::language_features::LanguageFeatures;
use qsc_data_structures::span::Span;

pub(super) fn parse(s: &mut ParserContext) -> Result<Box<Item>> {
    let lo = s.peek().span.lo;
    let doc = parse_doc(s);
    let attrs = many(s, parse_attr)?;
    let visibility = opt(s, parse_visibility)?;
    let kind = if let Some(open) = opt(s, parse_open)? {
        open
    } else if let Some(ty) = opt(s, parse_newtype)? {
        ty
    } else if let Some(callable) = opt(s, parse_callable_decl)? {
        Box::new(ItemKind::Callable(callable))
    } else if let Some(export) = opt(s, parse_export)? {
        Box::new(ItemKind::Export(export))
    } else if visibility.is_some() {
        let err_item = default(s.span(lo));
        s.push_error(Error(ErrorKind::FloatingVisibility(err_item.span)));
        return Ok(err_item);
    } else if !attrs.is_empty() {
        let err_item = default(s.span(lo));
        s.push_error(Error(ErrorKind::FloatingAttr(err_item.span)));
        return Ok(err_item);
    } else if doc.is_some() {
        let err_item = default(s.span(lo));
        s.push_error(Error(ErrorKind::FloatingDocComment(err_item.span)));
        return Ok(err_item);
    } else {
        let p = s.peek();
        return Err(Error(ErrorKind::Rule("item", p.kind, p.span)));
    };

    Ok(Box::new(Item {
        id: NodeId::default(),
        span: s.span(lo),
        doc: doc.unwrap_or_default().into(),
        attrs: attrs.into_boxed_slice(),
        visibility,
        kind,
    }))
}

#[allow(clippy::vec_box)]
fn parse_many(s: &mut ParserContext) -> Result<Vec<Box<Item>>> {
    const BARRIER_TOKENS: &[TokenKind] = &[
        TokenKind::At,
        TokenKind::Keyword(Keyword::Internal),
        TokenKind::Keyword(Keyword::Open),
        TokenKind::Keyword(Keyword::Newtype),
        TokenKind::Keyword(Keyword::Operation),
        TokenKind::Keyword(Keyword::Function),
    ];

    const RECOVERY_TOKENS: &[TokenKind] = &[TokenKind::Semi, TokenKind::Close(Delim::Brace)];

    barrier(s, BARRIER_TOKENS, |s| {
        many(s, |s| recovering(s, default, RECOVERY_TOKENS, parse))
    })
}

#[allow(clippy::unnecessary_box_returns)]
fn default(span: Span) -> Box<Item> {
    Box::new(Item {
        id: NodeId::default(),
        span,
        doc: "".into(),
        attrs: Vec::new().into_boxed_slice(),
        visibility: None,
        kind: Box::new(ItemKind::Err),
    })
}

pub(super) fn parse_namespaces(s: &mut ParserContext) -> Result<Vec<Namespace>> {
    let namespaces = many(s, parse_namespace)?;
    recovering_token(s, TokenKind::Eof);
    Ok(namespaces)
}

pub(super) fn parse_top_level_nodes(s: &mut ParserContext) -> Result<Vec<TopLevelNode>> {
    let nodes = many(s, parse_top_level_node)?;
    recovering_token(s, TokenKind::Eof);
    Ok(nodes)
}

fn parse_top_level_node(s: &mut ParserContext) -> Result<TopLevelNode> {
    // Here we parse any doc comments ahead of calling `parse_namespace` or `stmt::parse` in order
    // to avoid problems with error reporting. Specifically, if `parse_namespace` consumes the
    // doc comment and then fails to find a namespace, that becomes an unrecoverable error even with
    // opt. This pattern can be dropped along with namespaces once we have a module-based design.
    let doc = parse_doc(s).unwrap_or_default();
    if let Some(mut namespace) = opt(s, parse_namespace)? {
        namespace.doc = doc.into();
        Ok(TopLevelNode::Namespace(namespace))
    } else {
        let kind = s.peek().kind;
        let span = s.peek().span;
        let mut stmt = stmt::parse(s)?;
        if let StmtKind::Item(item) = &mut *stmt.kind {
            item.doc = doc.into();
        } else if !doc.is_empty() {
            return Err(Error(ErrorKind::Rule("item", kind, span)));
        }
        Ok(TopLevelNode::Stmt(stmt))
    }
}
pub fn parse_implicit_namespace(source_name: &str, s: &mut ParserContext) -> Result<Namespace> {
    let lo = s.peek().span.lo;
    let items = parse_namespace_block_contents(s)?;
    if items.is_empty() || s.peek().kind != TokenKind::Eof {
        return Err(Error(ErrorKind::ExpectedItem(s.peek().kind, s.span(lo))));
    }
    let span = s.span(lo);
<<<<<<< HEAD
    let namespace_name = file_name_to_namespace_name(file_name, span)?;
=======
    let namespace_name = source_name_to_namespace_name(source_name, span)?;

>>>>>>> 58480830
    Ok(Namespace {
        id: NodeId::default(),
        span,
        doc: "".into(),
        name: namespace_name,
        items: items.into_boxed_slice(),
    })
}

/// Given a file name, convert it to a namespace name.
/// For example, `foo/bar.qs` becomes `foo.bar`.
fn source_name_to_namespace_name(raw: &str, error_span: Span) -> Result<Idents> {
    let path = std::path::Path::new(raw);
    let mut namespace = Vec::new();
    for component in path.components() {
        match component {
            std::path::Component::Normal(name) => {
                // strip the extension off, if there is one
                let mut name = name
                    .to_str()
                    .ok_or(Error(ErrorKind::InvalidFileName(error_span)))?;

                if let Some(dot) = name.rfind('.') {
                    name = name[..dot].into();
                }
                // verify that the component only contains alphanumeric characters, and doesn't start with a number

                validate_namespace_name(error_span, name)?;

                namespace.push(Ident {
                    id: NodeId::default(),
                    span: error_span,
                    name: name.into(),
                });
            }
            _ => return Err(Error(ErrorKind::InvalidFileName(error_span))),
        }
    }

    Ok(namespace.into())
}

/// Validates that a string could be a valid namespace name component
fn validate_namespace_name(error_span: Span, name: &str) -> Result<()> {
    let mut s = ParserContext::new(name, LanguageFeatures::default());
    // if it could be a valid identifier, then it is a valid namespace name
    // we just directly use the ident parser here instead of trying to recreate
    // validation rules
    let _ = ident(&mut s).map_err(|_| Error(ErrorKind::InvalidFileName(error_span)))?;
    if s.peek().kind != TokenKind::Eof {
        return Err(Error(ErrorKind::InvalidFileName(error_span)));
    }
    Ok(())
}

fn parse_namespace(s: &mut ParserContext) -> Result<Namespace> {
    let lo = s.peek().span.lo;
    let doc = parse_doc(s).unwrap_or_default();
    token(s, TokenKind::Keyword(Keyword::Namespace))?;
    let name = path(s)?;
    token(s, TokenKind::Open(Delim::Brace))?;
    let items = parse_namespace_block_contents(s)?;
    recovering_token(s, TokenKind::Close(Delim::Brace));
    Ok(Namespace {
        id: NodeId::default(),
        span: s.span(lo),
        doc: doc.into(),
        name: (*name).into(),
        items: items.into_boxed_slice(),
    })
}

/// Parses the contents of a namespace block, what is in between the open and close braces in an
/// explicit namespace, and any top level items in an implicit namespace.
#[allow(clippy::vec_box)]
fn parse_namespace_block_contents(s: &mut ParserContext) -> Result<Vec<Box<Item>>> {
    let items = barrier(s, &[TokenKind::Close(Delim::Brace)], parse_many)?;
    Ok(items)
}

/// See [GH Issue 941](https://github.com/microsoft/qsharp/issues/941) for context.
/// We want to anticipate docstrings in places people might
/// put them, but throw them away. This is to maintain
/// back compatibility.
/// Eventually, when we support doc comments in more places,
/// or support warnings, we can use this function to determine
/// places that need to be updated. This function can then emit
/// a warning.
pub(super) fn throw_away_doc(s: &mut ParserContext) {
    let _ = parse_doc(s);
}

pub(crate) fn parse_doc(s: &mut ParserContext) -> Option<String> {
    let mut content = String::new();
    while s.peek().kind == TokenKind::DocComment {
        if !content.is_empty() {
            content += "\n";
        }

        let lexeme = s.read();
        let prefix_len = if lexeme.starts_with("/// ") { 4 } else { 3 };
        content += shorten(prefix_len, 0, lexeme);
        s.advance();
    }

    (!content.is_empty()).then_some(content)
}

fn parse_attr(s: &mut ParserContext) -> Result<Box<Attr>> {
    let lo = s.peek().span.lo;
    token(s, TokenKind::At)?;
    let name = ident(s)?;
    let arg = expr(s)?;
    Ok(Box::new(Attr {
        id: NodeId::default(),
        span: s.span(lo),
        name,
        arg,
    }))
}

fn parse_visibility(s: &mut ParserContext) -> Result<Visibility> {
    let lo = s.peek().span.lo;
    token(s, TokenKind::Keyword(Keyword::Internal))?;
    Ok(Visibility {
        id: NodeId::default(),
        span: s.span(lo),
        kind: VisibilityKind::Internal,
    })
}

fn parse_open(s: &mut ParserContext) -> Result<Box<ItemKind>> {
    token(s, TokenKind::Keyword(Keyword::Open))?;
    let mut name = vec![*(ident(s)?)];
    while let Ok(_dot) = token(s, TokenKind::Dot) {
        name.push(*(ident(s)?));
    }
    let alias = if token(s, TokenKind::Keyword(Keyword::As)).is_ok() {
        Some(ident(s)?)
    } else {
        None
    };

    // Peek to see if the next token is a dot -- this means it is likely a dot ident alias, and
    // we want to provide a more helpful error message
    if s.peek().kind == TokenKind::Dot {
        return Err(Error(ErrorKind::DotIdentAlias(s.peek().span)));
    }

    token(s, TokenKind::Semi)?;
    Ok(Box::new(ItemKind::Open(name.into(), alias)))
}

fn parse_newtype(s: &mut ParserContext) -> Result<Box<ItemKind>> {
    token(s, TokenKind::Keyword(Keyword::Newtype))?;
    let name = ident(s)?;
    token(s, TokenKind::Eq)?;
    let lo = s.peek().span.lo;
    let mut def = parse_ty_def(s)?;
    if let Some(ty) = try_tydef_as_ty(def.as_ref()) {
        let ty = array_or_arrow(s, ty, lo)?;
        def = Box::new(TyDef {
            id: def.id,
            span: ty.span,
            kind: Box::new(TyDefKind::Field(None, Box::new(ty))),
        });
    }
    token(s, TokenKind::Semi)?;
    Ok(Box::new(ItemKind::Ty(name, def)))
}

fn try_tydef_as_ty(tydef: &TyDef) -> Option<Ty> {
    match tydef.kind.as_ref() {
        TyDefKind::Field(Some(_), _) | TyDefKind::Err => None,
        TyDefKind::Field(None, ty) => Some(*ty.clone()),
        TyDefKind::Paren(tydef) => try_tydef_as_ty(tydef.as_ref()),
        TyDefKind::Tuple(tup) => {
            let mut ty_tup = Vec::new();
            for tydef in tup.iter() {
                ty_tup.push(try_tydef_as_ty(tydef)?);
            }
            Some(Ty {
                id: tydef.id,
                span: tydef.span,
                kind: Box::new(TyKind::Tuple(ty_tup.into_boxed_slice())),
            })
        }
    }
}

fn parse_ty_def(s: &mut ParserContext) -> Result<Box<TyDef>> {
    throw_away_doc(s);
    let lo = s.peek().span.lo;
    let kind = if token(s, TokenKind::Open(Delim::Paren)).is_ok() {
        let (defs, final_sep) = seq(s, parse_ty_def)?;
        token(s, TokenKind::Close(Delim::Paren))?;
        final_sep.reify(defs, TyDefKind::Paren, TyDefKind::Tuple)
    } else {
        let field_ty = ty(s)?;
        if token(s, TokenKind::Colon).is_ok() {
            let name = ty_as_ident(field_ty)?;
            let field_ty = ty(s)?;
            TyDefKind::Field(Some(name), Box::new(field_ty))
        } else {
            TyDefKind::Field(None, Box::new(field_ty))
        }
    };

    Ok(Box::new(TyDef {
        id: NodeId::default(),
        span: s.span(lo),
        kind: Box::new(kind),
    }))
}

fn ty_as_ident(ty: Ty) -> Result<Box<Ident>> {
    let TyKind::Path(path) = *ty.kind else {
        return Err(Error(ErrorKind::Convert("identifier", "type", ty.span)));
    };
    if let Path {
        namespace: None,
        name,
        ..
    } = *path
    {
        Ok(name)
    } else {
        Err(Error(ErrorKind::Convert("identifier", "type", ty.span)))
    }
}

fn parse_callable_decl(s: &mut ParserContext) -> Result<Box<CallableDecl>> {
    let lo = s.peek().span.lo;
    let _doc = parse_doc(s);
    let kind = if token(s, TokenKind::Keyword(Keyword::Function)).is_ok() {
        CallableKind::Function
    } else if token(s, TokenKind::Keyword(Keyword::Operation)).is_ok() {
        CallableKind::Operation
    } else {
        let token = s.peek();
        return Err(Error(ErrorKind::Rule(
            "callable declaration",
            token.kind,
            token.span,
        )));
    };

    let name = ident(s)?;
    let generics = if token(s, TokenKind::Lt).is_ok() {
        throw_away_doc(s);
        let params = seq(s, ty::param)?.0;
        token(s, TokenKind::Gt)?;
        params
    } else {
        Vec::new()
    };

    let input = pat(s)?;
    check_input_parens(&input)?;
    token(s, TokenKind::Colon)?;
    throw_away_doc(s);
    let output = ty(s)?;
    let functors = if token(s, TokenKind::Keyword(Keyword::Is)).is_ok() {
        Some(Box::new(ty::functor_expr(s)?))
    } else {
        None
    };
    throw_away_doc(s);
    let body = parse_callable_body(s)?;

    Ok(Box::new(CallableDecl {
        id: NodeId::default(),
        span: s.span(lo),
        kind,
        name,
        generics: generics.into_boxed_slice(),
        input,
        output: Box::new(output),
        functors,
        body: Box::new(body),
    }))
}

fn parse_callable_body(s: &mut ParserContext) -> Result<CallableBody> {
    let lo = s.peek().span.lo;
    token(s, TokenKind::Open(Delim::Brace))?;
    barrier(s, &[TokenKind::Close(Delim::Brace)], |s| {
        let specs = many(s, parse_spec_decl)?;
        if specs.is_empty() {
            let stmts = stmt::parse_many(s)?;
            check_semis(s, &stmts);
            recovering_token(s, TokenKind::Close(Delim::Brace));
            Ok(CallableBody::Block(Box::new(Block {
                id: NodeId::default(),
                span: s.span(lo),
                stmts: stmts.into_boxed_slice(),
            })))
        } else {
            recovering_token(s, TokenKind::Close(Delim::Brace));
            Ok(CallableBody::Specs(specs.into_boxed_slice()))
        }
    })
}

fn parse_spec_decl(s: &mut ParserContext) -> Result<Box<SpecDecl>> {
    let lo = s.peek().span.lo;
    let spec = if token(s, TokenKind::Keyword(Keyword::Body)).is_ok() {
        Spec::Body
    } else if token(s, TokenKind::Keyword(Keyword::Adjoint)).is_ok() {
        Spec::Adj
    } else if token(s, TokenKind::Keyword(Keyword::Controlled)).is_ok() {
        if token(s, TokenKind::Keyword(Keyword::Adjoint)).is_ok() {
            Spec::CtlAdj
        } else {
            Spec::Ctl
        }
    } else {
        return Err(Error(ErrorKind::Rule(
            "specialization",
            s.peek().kind,
            s.peek().span,
        )));
    };

    let body = if let Some(gen) = opt(s, parse_spec_gen)? {
        token(s, TokenKind::Semi)?;
        SpecBody::Gen(gen)
    } else {
        SpecBody::Impl(pat(s)?, stmt::parse_block(s)?)
    };

    Ok(Box::new(SpecDecl {
        id: NodeId::default(),
        span: s.span(lo),
        spec,
        body,
    }))
}

fn parse_spec_gen(s: &mut ParserContext) -> Result<SpecGen> {
    if token(s, TokenKind::Keyword(Keyword::Auto)).is_ok() {
        Ok(SpecGen::Auto)
    } else if token(s, TokenKind::Keyword(Keyword::Distribute)).is_ok() {
        Ok(SpecGen::Distribute)
    } else if token(s, TokenKind::Keyword(Keyword::Intrinsic)).is_ok() {
        Ok(SpecGen::Intrinsic)
    } else if token(s, TokenKind::Keyword(Keyword::Invert)).is_ok() {
        Ok(SpecGen::Invert)
    } else if token(s, TokenKind::Keyword(Keyword::Slf)).is_ok() {
        Ok(SpecGen::Slf)
    } else {
        Err(Error(ErrorKind::Rule(
            "specialization generator",
            s.peek().kind,
            s.peek().span,
        )))
    }
}
/// Checks that the inputs of the callable are surrounded by parens
pub(super) fn check_input_parens(inputs: &Pat) -> Result<()> {
    if matches!(*inputs.kind, PatKind::Paren(_) | PatKind::Tuple(_)) {
        Ok(())
    } else {
        Err(Error(ErrorKind::MissingParens(inputs.span)))
    }
}

/// Parses an export statement. Exports start with the `export` keyword, followed by a curly brace
/// and a list of items.
///
/// ```qsharp
/// export {
///     Foo,
///     Bar.Baz,
/// };
/// ```
fn parse_export(s: &mut ParserContext) -> Result<ExportDecl> {
    let lo = s.peek().span.lo;
    let _doc = parse_doc(s);
    token(s, TokenKind::Keyword(Keyword::Export))?;
    token(s, TokenKind::Open(Delim::Brace))?;
    let items = seq(s, path)?;
    token(s, TokenKind::Close(Delim::Brace))?;
    token(s, TokenKind::Semi)?;

    Ok(ExportDecl {
        span: s.span(lo),
        items: items.0.into_iter().map(|x| (*x)).collect::<Vec<_>>(),
    })
}<|MERGE_RESOLUTION|>--- conflicted
+++ resolved
@@ -141,12 +141,8 @@
         return Err(Error(ErrorKind::ExpectedItem(s.peek().kind, s.span(lo))));
     }
     let span = s.span(lo);
-<<<<<<< HEAD
-    let namespace_name = file_name_to_namespace_name(file_name, span)?;
-=======
     let namespace_name = source_name_to_namespace_name(source_name, span)?;
 
->>>>>>> 58480830
     Ok(Namespace {
         id: NodeId::default(),
         span,
