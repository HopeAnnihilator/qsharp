--- conflicted
+++ resolved
@@ -24,15 +24,9 @@
     ErrorKind,
 };
 use qsc_ast::ast::{
-<<<<<<< HEAD
-    Attr, Block, CallableBody, CallableDecl, CallableKind, ExportDecl, Ident, Item, ItemKind,
-    Namespace, NodeId, Pat, PatKind, Path, Spec, SpecBody, SpecDecl, SpecGen, StmtKind,
-    TopLevelNode, Ty, TyDef, TyDefKind, TyKind, VecIdent, Visibility, VisibilityKind,
-=======
-    Attr, Block, CallableBody, CallableDecl, CallableKind, Ident, Idents, Item, ItemKind,
-    Namespace, NodeId, Pat, PatKind, Path, Spec, SpecBody, SpecDecl, SpecGen, StmtKind,
+    Attr, Block, CallableBody, CallableDecl, CallableKind, ExportDecl, Ident, Idents, Item,
+    ItemKind, Namespace, NodeId, Pat, PatKind, Path, Spec, SpecBody, SpecDecl, SpecGen, StmtKind,
     TopLevelNode, Ty, TyDef, TyDefKind, TyKind, Visibility, VisibilityKind,
->>>>>>> 60b5ebe0
 };
 use qsc_data_structures::language_features::LanguageFeatures;
 use qsc_data_structures::span::Span;
