--- conflicted
+++ resolved
@@ -3,13 +3,8 @@
 
 use crate::{
     ast::{
-<<<<<<< HEAD
-        Attr, Block, CallableDecl, Expr, FunctorExpr, Ident, Item, Namespace, NodeId, Package, Pat,
-        Path, QubitInit, SpecDecl, Stmt, Ty, TyDef,
-=======
         Attr, Block, CallableDecl, Expr, FieldAssign, FunctorExpr, Ident, Item, Namespace, NodeId,
-        Package, Pat, Path, QubitInit, SpecDecl, Stmt, Ty, TyDef, Visibility,
->>>>>>> 5031a6d1
+        Package, Pat, Path, QubitInit, SpecDecl, Stmt, Ty, TyDef,
     },
     mut_visit::{self, MutVisitor},
 };
