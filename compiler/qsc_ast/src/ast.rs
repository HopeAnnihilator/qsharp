// Copyright (c) Microsoft Corporation.
// Licensed under the MIT License.

//! The abstract syntax tree (AST) for Q#. The AST directly corresponds to the surface syntax of Q#.

#![warn(missing_docs)]

use indenter::{indented, Format, Indented};
use num_bigint::BigInt;
use qsc_data_structures::span::{Span, WithSpan};
use std::{
    cmp::Ordering,
    fmt::{self, Display, Formatter, Write},
    hash::{Hash, Hasher},
    rc::Rc,
};

fn set_indentation<'a, 'b>(
    indent: Indented<'a, Formatter<'b>>,
    level: usize,
) -> Indented<'a, Formatter<'b>> {
    match level {
        0 => indent.with_str(""),
        1 => indent.with_str("    "),
        2 => indent.with_str("        "),
        _ => unimplemented!("intentation level not supported"),
    }
}

/// The unique identifier for an AST node.
/// This could be assigned or unassigned. If unassigned, the value will be `u32::MAX`.
/// Assignment happens after symbol resolution. Use [`NodeId::is_default`] to check if the node
/// has been assigned yet.
#[derive(Clone, Copy, Debug)]
pub struct NodeId(u32);

impl NodeId {
    const DEFAULT_VALUE: u32 = u32::MAX;

    /// The ID of the first node.
    pub const FIRST: Self = Self(0);

    /// The successor of this ID.
    #[must_use]
    pub fn successor(self) -> Self {
        Self(self.0 + 1)
    }

    /// True if this is the default ID.
    #[must_use]
    pub fn is_default(self) -> bool {
        self.0 == Self::DEFAULT_VALUE
    }
}

impl Default for NodeId {
    fn default() -> Self {
        Self(Self::DEFAULT_VALUE)
    }
}

impl Display for NodeId {
    fn fmt(&self, f: &mut Formatter) -> fmt::Result {
        if self.is_default() {
            f.write_str("_id_")
        } else {
            self.0.fmt(f)
        }
    }
}

impl From<usize> for NodeId {
    fn from(value: usize) -> Self {
        Self(u32::try_from(value).expect("node ID should fit in u32"))
    }
}

impl From<NodeId> for usize {
    fn from(value: NodeId) -> Self {
        assert!(!value.is_default(), "default node ID should be replaced");
        value.0 as usize
    }
}

impl PartialEq for NodeId {
    fn eq(&self, other: &Self) -> bool {
        assert!(!self.is_default(), "default node ID should be replaced");
        self.0 == other.0
    }
}

impl Eq for NodeId {}

impl PartialOrd for NodeId {
    fn partial_cmp(&self, other: &Self) -> Option<Ordering> {
        Some(self.cmp(other))
    }
}

impl Ord for NodeId {
    fn cmp(&self, other: &Self) -> Ordering {
        assert!(!self.is_default(), "default node ID should be replaced");
        self.0.cmp(&other.0)
    }
}

impl Hash for NodeId {
    fn hash<H: Hasher>(&self, state: &mut H) {
        self.0.hash(state);
    }
}

/// The root node of an AST.
#[derive(Clone, Debug, Default, PartialEq)]
pub struct Package {
    /// The node ID.
    pub id: NodeId,
    /// The top-level syntax nodes in the package.
    pub nodes: Box<[TopLevelNode]>,
    /// The entry expression for an executable package.
    pub entry: Option<Box<Expr>>,
}

impl Display for Package {
    fn fmt(&self, f: &mut Formatter<'_>) -> fmt::Result {
        let mut indent = set_indentation(indented(f), 0);
        write!(indent, "Package {}:", self.id)?;
        indent = set_indentation(indent, 1);
        if let Some(e) = &self.entry {
            write!(indent, "\nentry expression: {e}")?;
        }
        for node in &*self.nodes {
            write!(indent, "\n{node}")?;
        }
        Ok(())
    }
}

/// A node that can exist at the top level of a package.
#[derive(Clone, Debug, PartialEq)]
pub enum TopLevelNode {
    /// A namespace
    Namespace(Namespace),
    /// A statement
    Stmt(Box<Stmt>),
}

impl Display for TopLevelNode {
    fn fmt(&self, f: &mut Formatter<'_>) -> fmt::Result {
        match self {
            Self::Namespace(n) => n.fmt(f),
            Self::Stmt(s) => s.fmt(f),
        }
    }
}

/// A namespace.
#[derive(Clone, Debug, PartialEq)]
pub struct Namespace {
    /// The node ID.
    pub id: NodeId,
    /// The span.
    pub span: Span,
    /// The documentation.
    pub doc: Rc<str>,
    /// The namespace name.
    pub name: Idents,
    /// The items in the namespace.
    pub items: Box<[Box<Item>]>,
}

impl Namespace {
    /// Returns an iterator over the items in the namespace that are exported.
    pub fn exports(&self) -> impl Iterator<Item = &ImportOrExportItem> {
        self.items.iter().flat_map(|i| match i.kind.as_ref() {
            ItemKind::ImportOrExport(decl) if decl.is_export() => &decl.items[..],
            _ => &[],
        })
    }
}

impl Display for Namespace {
    fn fmt(&self, f: &mut Formatter<'_>) -> fmt::Result {
        let mut indent = set_indentation(indented(f), 0);
        write!(
            indent,
            "Namespace {} {} ({}):",
            self.id, self.span, self.name
        )?;
        indent = set_indentation(indent, 1);

        if !self.doc.is_empty() {
            write!(indent, "\ndoc:")?;
            indent = set_indentation(indent, 2);
            write!(indent, "\n{}", self.doc)?;
            indent = set_indentation(indent, 1);
        }

        for i in &*self.items {
            write!(indent, "\n{i}")?;
        }

        Ok(())
    }
}

/// An item.
#[derive(Clone, Debug, PartialEq)]
pub struct Item {
    /// The ID.
    pub id: NodeId,
    /// The span.
    pub span: Span,
    /// The documentation.
    pub doc: Rc<str>,
    /// The attributes.
    pub attrs: Box<[Box<Attr>]>,
    /// The item kind.
    pub kind: Box<ItemKind>,
}

impl Default for Item {
    fn default() -> Self {
        Self {
            id: NodeId::default(),
            span: Span::default(),
            doc: "".into(),
            attrs: Box::default(),
            kind: Box::default(),
        }
    }
}

impl Display for Item {
    fn fmt(&self, f: &mut Formatter<'_>) -> fmt::Result {
        let mut indent = set_indentation(indented(f), 0);
        write!(indent, "Item {} {}:", self.id, self.span)?;
        indent = set_indentation(indent, 1);

        if !self.doc.is_empty() {
            write!(indent, "\ndoc:")?;
            indent = set_indentation(indent, 2);
            write!(indent, "\n{}", self.doc)?;
            indent = set_indentation(indent, 1);
        }

        for attr in &*self.attrs {
            write!(indent, "\n{attr}")?;
        }

        write!(indent, "\n{}", self.kind)?;
        Ok(())
    }
}

/// An item kind.
#[derive(Clone, Debug, Default, PartialEq)]
pub enum ItemKind {
    /// A `function` or `operation` declaration.
    Callable(Box<CallableDecl>),
    /// Default item when nothing has been parsed.
    #[default]
    Err,
    /// An `open` item for a namespace with an optional alias.
    Open(Idents, Option<Box<Ident>>),
    /// A `newtype` declaration.
    Ty(Box<Ident>, Box<TyDef>),
<<<<<<< HEAD
=======
    /// A `struct` declaration.
    Struct(Box<StructDecl>),
>>>>>>> 5031a6d1
    /// An export declaration
    ImportOrExport(ImportOrExportDecl),
}

impl Display for ItemKind {
    fn fmt(&self, f: &mut Formatter<'_>) -> fmt::Result {
        match &self {
            ItemKind::Callable(decl) => write!(f, "{decl}")?,
            ItemKind::Err => write!(f, "Err")?,
            ItemKind::Open(name, alias) => match alias {
                Some(a) => write!(f, "Open ({name}) ({a})")?,
                None => write!(f, "Open ({name})")?,
            },
            ItemKind::Ty(name, t) => write!(f, "New Type ({name}): {t}")?,
<<<<<<< HEAD
=======
            ItemKind::Struct(s) => write!(f, "{s}")?,
>>>>>>> 5031a6d1
            ItemKind::ImportOrExport(item) if item.is_export => write!(f, "Export ({item})")?,
            ItemKind::ImportOrExport(item) => write!(f, "Import ({item})")?,
        }
        Ok(())
    }
}

/// An attribute.
#[derive(Clone, Debug, PartialEq)]
pub struct Attr {
    /// The node ID.
    pub id: NodeId,
    /// The span.
    pub span: Span,
    /// The name of the attribute.
    pub name: Box<Ident>,
    /// The argument to the attribute.
    pub arg: Box<Expr>,
}

impl Display for Attr {
    fn fmt(&self, f: &mut Formatter<'_>) -> fmt::Result {
        let mut indent = set_indentation(indented(f), 0);
        write!(indent, "Attr {} {} ({}):", self.id, self.span, self.name)?;
        indent = set_indentation(indent, 1);
        write!(indent, "\n{}", self.arg)?;
        Ok(())
    }
}

/// A type definition.
#[derive(Clone, Debug, PartialEq, Default)]
pub struct TyDef {
    /// The node ID.
    pub id: NodeId,
    /// The span.
    pub span: Span,
    /// The type definition kind.
    pub kind: Box<TyDefKind>,
}

impl TyDef {
    /// Returns true if the tye definition satisfies the conditions for a struct.
    /// Conditions for a struct are that the `TyDef` is a tuple with all its top-level fields named.
    /// Otherwise, returns false.
    #[must_use]
    pub fn is_struct(&self) -> bool {
        match self.kind.as_ref() {
            TyDefKind::Paren(inner) => inner.is_struct(),
            TyDefKind::Tuple(fields) => fields
                .iter()
                .all(|field| matches!(field.kind.as_ref(), TyDefKind::Field(Some(_), _))),
            TyDefKind::Err | TyDefKind::Field(..) => false,
        }
    }
}

impl Display for TyDef {
    fn fmt(&self, f: &mut Formatter<'_>) -> fmt::Result {
        write!(f, "TyDef {} {}: {}", self.id, self.span, self.kind)
    }
}

impl WithSpan for TyDef {
    fn with_span(self, span: Span) -> Self {
        Self { span, ..self }
    }
}

/// A type definition kind.
#[derive(Clone, Debug, PartialEq, Default)]
pub enum TyDefKind {
    /// A field definition with an optional name but required type.
    Field(Option<Box<Ident>>, Box<Ty>),
    /// A parenthesized type definition.
    Paren(Box<TyDef>),
    /// A tuple.
    Tuple(Box<[Box<TyDef>]>),
    /// An invalid type definition.
    #[default]
    Err,
}

impl Display for TyDefKind {
    fn fmt(&self, f: &mut Formatter<'_>) -> fmt::Result {
        let mut indent = set_indentation(indented(f), 0);
        match &self {
            TyDefKind::Field(name, t) => {
                write!(indent, "Field:")?;
                indent = set_indentation(indent, 1);
                if let Some(n) = name {
                    write!(indent, "\n{n}")?;
                }
                write!(indent, "\n{t}")?;
            }
            TyDefKind::Paren(t) => {
                write!(indent, "Paren:")?;
                indent = set_indentation(indent, 1);
                write!(indent, "\n{t}")?;
            }
            TyDefKind::Tuple(ts) => {
                if ts.is_empty() {
                    write!(indent, "Unit")?;
                } else {
                    write!(indent, "Tuple:")?;
                    indent = set_indentation(indent, 1);
                    for t in ts.iter() {
                        write!(indent, "\n{t}")?;
                    }
                }
            }
            TyDefKind::Err => write!(indent, "Err")?,
        }
        Ok(())
    }
}

/// A struct definition.
#[derive(Clone, Debug, PartialEq, Default)]
pub struct StructDecl {
    /// The node ID.
    pub id: NodeId,
    /// The span.
    pub span: Span,
    /// The name of the struct.
    pub name: Box<Ident>,
    /// The type definition kind.
    pub fields: Box<[Box<FieldDef>]>,
}

impl Display for StructDecl {
    fn fmt(&self, f: &mut Formatter<'_>) -> fmt::Result {
        let mut indent = set_indentation(indented(f), 0);
        write!(indent, "Struct {} {} ({}):", self.id, self.span, self.name)?;
        if self.fields.is_empty() {
            write!(indent, " <empty>")?;
        } else {
            indent = set_indentation(indent, 1);
            for field in &*self.fields {
                write!(indent, "\n{field}")?;
            }
        }
        Ok(())
    }
}

impl WithSpan for StructDecl {
    fn with_span(self, span: Span) -> Self {
        Self { span, ..self }
    }
}

/// A struct field definition.
#[derive(Clone, Debug, PartialEq, Default)]
pub struct FieldDef {
    /// The node ID.
    pub id: NodeId,
    /// The span.
    pub span: Span,
    /// The name of the field.
    pub name: Box<Ident>,
    /// The type of the field.
    pub ty: Box<Ty>,
}

impl Display for FieldDef {
    fn fmt(&self, f: &mut Formatter<'_>) -> fmt::Result {
        write!(
            f,
            "FieldDef {} {} ({}): {}",
            self.id, self.span, self.name, self.ty
        )
    }
}

impl WithSpan for FieldDef {
    fn with_span(self, span: Span) -> Self {
        Self { span, ..self }
    }
}

/// A callable declaration header.
#[derive(Clone, Debug, PartialEq)]
pub struct CallableDecl {
    /// The node ID.
    pub id: NodeId,
    /// The span.
    pub span: Span,
    /// The callable kind.
    pub kind: CallableKind,
    /// The name of the callable.
    pub name: Box<Ident>,
    /// The generic parameters to the callable.
    pub generics: Box<[Box<Ident>]>,
    /// The input to the callable.
    pub input: Box<Pat>,
    /// The return type of the callable.
    pub output: Box<Ty>,
    /// The functors supported by the callable.
    pub functors: Option<Box<FunctorExpr>>,
    /// The body of the callable.
    pub body: Box<CallableBody>,
}

impl Display for CallableDecl {
    fn fmt(&self, f: &mut Formatter<'_>) -> fmt::Result {
        let mut indent = set_indentation(indented(f), 0);
        write!(
            indent,
            "Callable {} {} ({:?}):",
            self.id, self.span, self.kind
        )?;
        indent = set_indentation(indent, 1);
        write!(indent, "\nname: {}", self.name)?;
        if !self.generics.is_empty() {
            write!(indent, "\ngenerics:")?;
            indent = set_indentation(indent, 2);
            for param in &*self.generics {
                write!(indent, "\n{param}")?;
            }
            indent = set_indentation(indent, 1);
        }
        write!(indent, "\ninput: {}", self.input)?;
        write!(indent, "\noutput: {}", self.output)?;
        if let Some(f) = &self.functors {
            write!(indent, "\nfunctors: {}", f.as_ref())?;
        }
        write!(indent, "\nbody: {}", self.body)?;
        Ok(())
    }
}

/// The body of a callable.
#[derive(Clone, Debug, PartialEq)]
pub enum CallableBody {
    /// A block for the callable's body specialization.
    Block(Box<Block>),
    /// One or more explicit specializations.
    Specs(Box<[Box<SpecDecl>]>),
}

impl Display for CallableBody {
    fn fmt(&self, f: &mut Formatter<'_>) -> fmt::Result {
        match self {
            CallableBody::Block(body) => write!(f, "Block: {body}")?,
            CallableBody::Specs(specs) => {
                let mut indent = set_indentation(indented(f), 0);
                write!(indent, "Specializations:")?;
                indent = set_indentation(indent, 1);
                for spec in specs.iter() {
                    write!(indent, "\n{spec}")?;
                }
            }
        }
        Ok(())
    }
}

/// A specialization declaration.
#[derive(Clone, Debug, PartialEq)]
pub struct SpecDecl {
    /// The node ID.
    pub id: NodeId,
    /// The span.
    pub span: Span,
    /// Which specialization is being declared.
    pub spec: Spec,
    /// The body of the specialization.
    pub body: SpecBody,
}

impl Display for SpecDecl {
    fn fmt(&self, f: &mut Formatter<'_>) -> fmt::Result {
        write!(
            f,
            "SpecDecl {} {} ({:?}): {}",
            self.id, self.span, self.spec, self.body
        )
    }
}

/// The body of a specialization.
#[derive(Clone, Debug, PartialEq)]
pub enum SpecBody {
    /// The strategy to use to automatically generate the specialization.
    Gen(SpecGen),
    /// A manual implementation of the specialization.
    Impl(Box<Pat>, Box<Block>),
}

impl Display for SpecBody {
    fn fmt(&self, f: &mut Formatter<'_>) -> fmt::Result {
        let mut indent = set_indentation(indented(f), 0);
        match self {
            SpecBody::Gen(sg) => write!(indent, "Gen: {sg:?}")?,
            SpecBody::Impl(p, b) => {
                write!(indent, "Impl:")?;
                indent = set_indentation(indent, 1);
                write!(indent, "\n{p}")?;
                write!(indent, "\n{b}")?;
            }
        }
        Ok(())
    }
}

/// An expression that describes a set of functors.
#[derive(Clone, Debug, Eq, Hash, PartialEq)]
pub struct FunctorExpr {
    /// The node ID.
    pub id: NodeId,
    /// The span.
    pub span: Span,
    /// The functor expression kind.
    pub kind: Box<FunctorExprKind>,
}

impl Display for FunctorExpr {
    fn fmt(&self, f: &mut Formatter<'_>) -> fmt::Result {
        write!(f, "Functor Expr {} {}: {}", self.id, self.span, self.kind)
    }
}

/// A functor expression kind.
#[derive(Clone, Debug, Eq, Hash, PartialEq)]
pub enum FunctorExprKind {
    /// A binary operation.
    BinOp(SetOp, Box<FunctorExpr>, Box<FunctorExpr>),
    /// A literal for a specific functor.
    Lit(Functor),
    /// A parenthesized group.
    Paren(Box<FunctorExpr>),
}

impl Display for FunctorExprKind {
    fn fmt(&self, f: &mut Formatter<'_>) -> fmt::Result {
        match self {
            FunctorExprKind::BinOp(op, l, r) => write!(f, "BinOp {op:?}: ({l}) ({r})"),
            FunctorExprKind::Lit(func) => write!(f, "{func:?}"),
            FunctorExprKind::Paren(func) => write!(f, "Paren: {func}"),
        }
    }
}

/// A type.
#[derive(Clone, Debug, Eq, Hash, PartialEq, Default)]
pub struct Ty {
    /// The node ID.
    pub id: NodeId,
    /// The span.
    pub span: Span,
    /// The type kind.
    pub kind: Box<TyKind>,
}

impl Display for Ty {
    fn fmt(&self, f: &mut Formatter<'_>) -> fmt::Result {
        write!(f, "Type {} {}: {}", self.id, self.span, self.kind)
    }
}

impl WithSpan for Ty {
    fn with_span(self, span: Span) -> Self {
        Self { span, ..self }
    }
}

/// A type kind.
#[derive(Clone, Debug, Eq, Hash, PartialEq, Default)]
pub enum TyKind {
    /// An array type.
    Array(Box<Ty>),
    /// An arrow type: `->` for a function or `=>` for an operation.
    Arrow(CallableKind, Box<Ty>, Box<Ty>, Option<Box<FunctorExpr>>),
    /// An unspecified type, `_`, which may be inferred.
    Hole,
    /// A type wrapped in parentheses.
    Paren(Box<Ty>),
    /// A named type.
    Path(Box<Path>),
    /// A type parameter.
    Param(Box<Ident>),
    /// A tuple type.
    Tuple(Box<[Ty]>),
    /// An invalid type.
    #[default]
    Err,
}

impl Display for TyKind {
    fn fmt(&self, f: &mut Formatter<'_>) -> fmt::Result {
        let mut indent = set_indentation(indented(f), 0);
        match self {
            TyKind::Array(item) => write!(indent, "Array: {item}")?,
            TyKind::Arrow(ck, param, rtrn, functors) => {
                write!(indent, "Arrow ({ck:?}):")?;
                indent = set_indentation(indent, 1);
                write!(indent, "\nparam: {param}")?;
                write!(indent, "\nreturn: {rtrn}")?;
                if let Some(f) = functors {
                    write!(indent, "\nfunctors: {f}")?;
                }
            }
            TyKind::Hole => write!(indent, "Hole")?,
            TyKind::Paren(t) => write!(indent, "Paren: {t}")?,
            TyKind::Path(p) => write!(indent, "Path: {p}")?,
            TyKind::Param(name) => write!(indent, "Type Param: {name}")?,
            TyKind::Tuple(ts) => {
                if ts.is_empty() {
                    write!(indent, "Unit")?;
                } else {
                    write!(indent, "Tuple:")?;
                    indent = indent.with_format(Format::Uniform {
                        indentation: "    ",
                    });
                    for t in ts.iter() {
                        write!(indent, "\n{t}")?;
                    }
                }
            }
            TyKind::Err => write!(indent, "Err")?,
        }
        Ok(())
    }
}

/// A sequenced block of statements.
#[derive(Clone, Debug, PartialEq)]
pub struct Block {
    /// The node ID.
    pub id: NodeId,
    /// The span.
    pub span: Span,
    /// The statements in the block.
    pub stmts: Box<[Box<Stmt>]>,
}

impl Display for Block {
    fn fmt(&self, f: &mut Formatter<'_>) -> fmt::Result {
        if self.stmts.is_empty() {
            write!(f, "Block {} {}: <empty>", self.id, self.span)?;
        } else {
            let mut indent = set_indentation(indented(f), 0);
            write!(indent, "Block {} {}:", self.id, self.span)?;
            indent = set_indentation(indent, 1);
            for s in &*self.stmts {
                write!(indent, "\n{s}")?;
            }
        }
        Ok(())
    }
}

/// A statement.
#[derive(Clone, Debug, Default, PartialEq)]
pub struct Stmt {
    /// The node ID.
    pub id: NodeId,
    /// The span.
    pub span: Span,
    /// The statement kind.
    pub kind: Box<StmtKind>,
}

impl Display for Stmt {
    fn fmt(&self, f: &mut Formatter<'_>) -> fmt::Result {
        write!(f, "Stmt {} {}: {}", self.id, self.span, self.kind)
    }
}

/// A statement kind.
#[derive(Clone, Debug, Default, PartialEq)]
pub enum StmtKind {
    /// An empty statement.
    Empty,
    /// An expression without a trailing semicolon.
    Expr(Box<Expr>),
    /// A let or mutable binding: `let a = b;` or `mutable x = b;`.
    Local(Mutability, Box<Pat>, Box<Expr>),
    /// An item.
    Item(Box<Item>),
    /// A use or borrow qubit allocation: `use a = b;` or `borrow a = b;`.
    Qubit(QubitSource, Box<Pat>, Box<QubitInit>, Option<Box<Block>>),
    /// An expression with a trailing semicolon.
    Semi(Box<Expr>),
    /// An invalid statement.
    #[default]
    Err,
}

impl Display for StmtKind {
    fn fmt(&self, f: &mut Formatter<'_>) -> fmt::Result {
        let mut indent = set_indentation(indented(f), 0);
        match self {
            StmtKind::Empty => write!(indent, "Empty")?,
            StmtKind::Expr(e) => write!(indent, "Expr: {e}")?,
            StmtKind::Item(item) => write!(indent, "Item: {item}")?,
            StmtKind::Local(m, lhs, rhs) => {
                write!(indent, "Local ({m:?}):")?;
                indent = set_indentation(indent, 1);
                write!(indent, "\n{lhs}")?;
                write!(indent, "\n{rhs}")?;
            }
            StmtKind::Qubit(s, lhs, rhs, block) => {
                write!(indent, "Qubit ({s:?})")?;
                indent = set_indentation(indent, 1);
                write!(indent, "\n{lhs}")?;
                write!(indent, "\n{rhs}")?;
                if let Some(b) = block {
                    write!(indent, "\n{b}")?;
                }
            }
            StmtKind::Semi(e) => write!(indent, "Semi: {e}")?,
            StmtKind::Err => indent.write_str("Err")?,
        }
        Ok(())
    }
}

/// An expression.
#[derive(Clone, Debug, Default, PartialEq)]
pub struct Expr {
    /// The node ID.
    pub id: NodeId,
    /// The span.
    pub span: Span,
    /// The expression kind.
    pub kind: Box<ExprKind>,
}

impl Display for Expr {
    fn fmt(&self, f: &mut Formatter<'_>) -> fmt::Result {
        write!(f, "Expr {} {}: {}", self.id, self.span, self.kind)
    }
}

impl WithSpan for Expr {
    fn with_span(self, span: Span) -> Self {
        Self { span, ..self }
    }
}

/// An expression kind.
#[derive(Clone, Debug, Default, PartialEq)]
pub enum ExprKind {
    /// An array: `[a, b, c]`.
    Array(Box<[Box<Expr>]>),
    /// An array constructed by repeating a value: `[a, size = b]`.
    ArrayRepeat(Box<Expr>, Box<Expr>),
    /// An assignment: `set a = b`.
    Assign(Box<Expr>, Box<Expr>),
    /// An assignment with a compound operator. For example: `set a += b`.
    AssignOp(BinOp, Box<Expr>, Box<Expr>),
    /// An assignment with a compound update operator: `set a w/= b <- c`.
    AssignUpdate(Box<Expr>, Box<Expr>, Box<Expr>),
    /// A binary operator.
    BinOp(BinOp, Box<Expr>, Box<Expr>),
    /// A block: `{ ... }`.
    Block(Box<Block>),
    /// A call: `a(b)`.
    Call(Box<Expr>, Box<Expr>),
    /// A conjugation: `within { ... } apply { ... }`.
    Conjugate(Box<Block>, Box<Block>),
    /// An expression with invalid syntax that can't be parsed.
    #[default]
    Err,
    /// A failure: `fail "message"`.
    Fail(Box<Expr>),
    /// A field accessor: `a::F`.
    Field(Box<Expr>, Box<Ident>),
    /// A for loop: `for a in b { ... }`.
    For(Box<Pat>, Box<Expr>, Box<Block>),
    /// An unspecified expression, _, which may indicate partial application or a typed hole.
    Hole,
    /// An if expression with an optional else block: `if a { ... } else { ... }`.
    ///
    /// Note that, as a special case, `elif ...` is effectively parsed as `else if ...`, without a
    /// block wrapping the `if`. This distinguishes `elif ...` from `else { if ... }`, which does
    /// have a block.
    If(Box<Expr>, Box<Block>, Option<Box<Expr>>),
    /// An index accessor: `a[b]`.
    Index(Box<Expr>, Box<Expr>),
    /// An interpolated string.
    Interpolate(Box<[StringComponent]>),
    /// A lambda: `a -> b` for a function and `a => b` for an operation.
    Lambda(CallableKind, Box<Pat>, Box<Expr>),
    /// A literal.
    Lit(Box<Lit>),
    /// Parentheses: `(a)`.
    Paren(Box<Expr>),
    /// A path: `a` or `a.b`.
    Path(Box<Path>),
    /// A range: `start..step..end`, `start..end`, `start...`, `...end`, or `...`.
    Range(Option<Box<Expr>>, Option<Box<Expr>>, Option<Box<Expr>>),
    /// A repeat-until loop with an optional fixup: `repeat { ... } until a fixup { ... }`.
    Repeat(Box<Block>, Box<Expr>, Option<Box<Block>>),
    /// A return: `return a`.
    Return(Box<Expr>),
    /// A struct constructor.
    Struct(Box<Path>, Option<Box<Expr>>, Box<[Box<FieldAssign>]>),
    /// A ternary operator.
    TernOp(TernOp, Box<Expr>, Box<Expr>, Box<Expr>),
    /// A tuple: `(a, b, c)`.
    Tuple(Box<[Box<Expr>]>),
    /// A unary operator.
    UnOp(UnOp, Box<Expr>),
    /// A while loop: `while a { ... }`.
    While(Box<Expr>, Box<Block>),
}

impl Display for ExprKind {
    fn fmt(&self, f: &mut Formatter<'_>) -> fmt::Result {
        let mut indent = set_indentation(indented(f), 0);
        match self {
            ExprKind::Array(exprs) => display_array(indent, exprs)?,
            ExprKind::ArrayRepeat(val, size) => display_array_repeat(indent, val, size)?,
            ExprKind::Assign(lhs, rhs) => display_assign(indent, lhs, rhs)?,
            ExprKind::AssignOp(op, lhs, rhs) => display_assign_op(indent, *op, lhs, rhs)?,
            ExprKind::AssignUpdate(container, item, val) => {
                display_assign_update(indent, container, item, val)?;
            }
            ExprKind::BinOp(op, lhs, rhs) => display_bin_op(indent, *op, lhs, rhs)?,
            ExprKind::Block(block) => write!(indent, "Expr Block: {block}")?,
            ExprKind::Call(callable, arg) => display_call(indent, callable, arg)?,
            ExprKind::Conjugate(within, apply) => display_conjugate(indent, within, apply)?,
            ExprKind::Err => write!(indent, "Err")?,
            ExprKind::Fail(e) => write!(indent, "Fail: {e}")?,
            ExprKind::Field(expr, id) => display_field(indent, expr, id)?,
            ExprKind::For(iter, iterable, body) => display_for(indent, iter, iterable, body)?,
            ExprKind::Hole => write!(indent, "Hole")?,
            ExprKind::If(cond, body, els) => display_if(indent, cond, body, els)?,
            ExprKind::Index(array, index) => display_index(indent, array, index)?,
            ExprKind::Interpolate(components) => display_interpolate(indent, components)?,
            ExprKind::Lambda(kind, param, expr) => display_lambda(indent, *kind, param, expr)?,
            ExprKind::Lit(lit) => write!(indent, "Lit: {lit}")?,
            ExprKind::Paren(e) => write!(indent, "Paren: {e}")?,
            ExprKind::Path(p) => write!(indent, "Path: {p}")?,
            ExprKind::Range(start, step, end) => display_range(indent, start, step, end)?,
            ExprKind::Repeat(repeat, until, fixup) => display_repeat(indent, repeat, until, fixup)?,
            ExprKind::Return(e) => write!(indent, "Return: {e}")?,
            ExprKind::Struct(name, copy, fields) => display_struct(indent, name, copy, fields)?,
            ExprKind::TernOp(op, expr1, expr2, expr3) => {
                display_tern_op(indent, *op, expr1, expr2, expr3)?;
            }
            ExprKind::Tuple(exprs) => display_tuple(indent, exprs)?,
            ExprKind::UnOp(op, expr) => display_un_op(indent, *op, expr)?,
            ExprKind::While(cond, block) => display_while(indent, cond, block)?,
        }
        Ok(())
    }
}

fn display_array(mut indent: Indented<Formatter>, exprs: &[Box<Expr>]) -> fmt::Result {
    write!(indent, "Array:")?;
    indent = set_indentation(indent, 1);
    for e in exprs {
        write!(indent, "\n{e}")?;
    }
    Ok(())
}

fn display_array_repeat(mut indent: Indented<Formatter>, val: &Expr, size: &Expr) -> fmt::Result {
    write!(indent, "ArrayRepeat:")?;
    indent = set_indentation(indent, 1);
    write!(indent, "\n{val}")?;
    write!(indent, "\n{size}")?;
    Ok(())
}

fn display_assign(mut indent: Indented<Formatter>, lhs: &Expr, rhs: &Expr) -> fmt::Result {
    write!(indent, "Assign:")?;
    indent = set_indentation(indent, 1);
    write!(indent, "\n{lhs}")?;
    write!(indent, "\n{rhs}")?;
    Ok(())
}

fn display_assign_op(
    mut indent: Indented<Formatter>,
    op: BinOp,
    lhs: &Expr,
    rhs: &Expr,
) -> fmt::Result {
    write!(indent, "AssignOp ({op:?}):")?;
    indent = set_indentation(indent, 1);
    write!(indent, "\n{lhs}")?;
    write!(indent, "\n{rhs}")?;
    Ok(())
}

fn display_assign_update(
    mut indent: Indented<Formatter>,
    container: &Expr,
    item: &Expr,
    val: &Expr,
) -> fmt::Result {
    write!(indent, "AssignUpdate:")?;
    indent = set_indentation(indent, 1);
    write!(indent, "\n{container}")?;
    write!(indent, "\n{item}")?;
    write!(indent, "\n{val}")?;
    Ok(())
}

fn display_bin_op(
    mut indent: Indented<Formatter>,
    op: BinOp,
    lhs: &Expr,
    rhs: &Expr,
) -> fmt::Result {
    write!(indent, "BinOp ({op:?}):")?;
    indent = set_indentation(indent, 1);
    write!(indent, "\n{lhs}")?;
    write!(indent, "\n{rhs}")?;
    Ok(())
}

fn display_call(mut indent: Indented<Formatter>, callable: &Expr, arg: &Expr) -> fmt::Result {
    write!(indent, "Call:")?;
    indent = set_indentation(indent, 1);
    write!(indent, "\n{callable}")?;
    write!(indent, "\n{arg}")?;
    Ok(())
}

fn display_conjugate(
    mut indent: Indented<Formatter>,
    within: &Block,
    apply: &Block,
) -> fmt::Result {
    write!(indent, "Conjugate:")?;
    indent = set_indentation(indent, 1);
    write!(indent, "\n{within}")?;
    write!(indent, "\n{apply}")?;
    Ok(())
}

fn display_field(mut indent: Indented<Formatter>, expr: &Expr, id: &Ident) -> fmt::Result {
    write!(indent, "Field:")?;
    indent = set_indentation(indent, 1);
    write!(indent, "\n{expr}")?;
    write!(indent, "\n{id}")?;
    Ok(())
}

fn display_for(
    mut indent: Indented<Formatter>,
    iter: &Pat,
    iterable: &Expr,
    body: &Block,
) -> fmt::Result {
    write!(indent, "For:")?;
    indent = set_indentation(indent, 1);
    write!(indent, "\n{iter}")?;
    write!(indent, "\n{iterable}")?;
    write!(indent, "\n{body}")?;
    Ok(())
}

fn display_if(
    mut indent: Indented<Formatter>,
    cond: &Expr,
    body: &Block,
    els: &Option<Box<Expr>>,
) -> fmt::Result {
    write!(indent, "If:")?;
    indent = set_indentation(indent, 1);
    write!(indent, "\n{cond}")?;
    write!(indent, "\n{body}")?;
    if let Some(e) = els {
        write!(indent, "\n{e}")?;
    }
    Ok(())
}

fn display_index(mut indent: Indented<Formatter>, array: &Expr, index: &Expr) -> fmt::Result {
    write!(indent, "Index:")?;
    indent = set_indentation(indent, 1);
    write!(indent, "\n{array}")?;
    write!(indent, "\n{index}")?;
    Ok(())
}

fn display_interpolate(
    mut indent: Indented<Formatter>,
    components: &[StringComponent],
) -> fmt::Result {
    write!(indent, "Interpolate:")?;
    indent = set_indentation(indent, 1);
    for component in components {
        match component {
            StringComponent::Expr(expr) => write!(indent, "\nExpr: {expr}")?,
            StringComponent::Lit(str) => write!(indent, "\nLit: {str:?}")?,
        }
    }

    Ok(())
}

fn display_lambda(
    mut indent: Indented<Formatter>,
    kind: CallableKind,
    param: &Pat,
    expr: &Expr,
) -> fmt::Result {
    write!(indent, "Lambda ({kind:?}):")?;
    indent = set_indentation(indent, 1);
    write!(indent, "\n{param}")?;
    write!(indent, "\n{expr}")?;
    Ok(())
}

fn display_range(
    mut indent: Indented<Formatter>,
    start: &Option<Box<Expr>>,
    step: &Option<Box<Expr>>,
    end: &Option<Box<Expr>>,
) -> fmt::Result {
    write!(indent, "Range:")?;
    indent = set_indentation(indent, 1);
    match start {
        Some(e) => write!(indent, "\n{e}")?,
        None => write!(indent, "\n<no start>")?,
    }
    match step {
        Some(e) => write!(indent, "\n{e}")?,
        None => write!(indent, "\n<no step>")?,
    }
    match end {
        Some(e) => write!(indent, "\n{e}")?,
        None => write!(indent, "\n<no end>")?,
    }
    Ok(())
}

fn display_repeat(
    mut indent: Indented<Formatter>,
    repeat: &Block,
    until: &Expr,
    fixup: &Option<Box<Block>>,
) -> fmt::Result {
    write!(indent, "Repeat:")?;
    indent = set_indentation(indent, 1);
    write!(indent, "\n{repeat}")?;
    write!(indent, "\n{until}")?;
    match fixup {
        Some(b) => write!(indent, "\n{b}")?,
        None => write!(indent, "\n<no fixup>")?,
    }
    Ok(())
}

fn display_struct(
    mut indent: Indented<Formatter>,
    name: &Path,
    copy: &Option<Box<Expr>>,
    fields: &[Box<FieldAssign>],
) -> fmt::Result {
    write!(indent, "Struct ({name}):")?;
    if copy.is_none() && fields.is_empty() {
        write!(indent, " <empty>")?;
        return Ok(());
    }
    indent = set_indentation(indent, 1);
    if let Some(copy) = copy {
        write!(indent, "\nCopy: {copy}")?;
    }
    for field in fields {
        write!(indent, "\n{field}")?;
    }
    Ok(())
}

fn display_tern_op(
    mut indent: Indented<Formatter>,
    op: TernOp,
    expr1: &Expr,
    expr2: &Expr,
    expr3: &Expr,
) -> fmt::Result {
    write!(indent, "TernOp ({op:?}):")?;
    indent = set_indentation(indent, 1);
    write!(indent, "\n{expr1}")?;
    write!(indent, "\n{expr2}")?;
    write!(indent, "\n{expr3}")?;
    Ok(())
}

fn display_tuple(mut indent: Indented<Formatter>, exprs: &[Box<Expr>]) -> fmt::Result {
    if exprs.is_empty() {
        write!(indent, "Unit")?;
    } else {
        write!(indent, "Tuple:")?;
        indent = set_indentation(indent, 1);
        for e in exprs {
            write!(indent, "\n{e}")?;
        }
    }
    Ok(())
}

fn display_un_op(mut indent: Indented<Formatter>, op: UnOp, expr: &Expr) -> fmt::Result {
    write!(indent, "UnOp ({op}):")?;
    indent = set_indentation(indent, 1);
    write!(indent, "\n{expr}")?;
    Ok(())
}

fn display_while(mut indent: Indented<Formatter>, cond: &Expr, block: &Block) -> fmt::Result {
    write!(indent, "While:")?;
    indent = set_indentation(indent, 1);
    write!(indent, "\n{cond}")?;
    write!(indent, "\n{block}")?;
    Ok(())
}

/// A field assignment in a struct constructor expression.
#[derive(Clone, Debug, Default, PartialEq)]
pub struct FieldAssign {
    /// The node ID.
    pub id: NodeId,
    /// The span.
    pub span: Span,
    /// The field to assign.
    pub field: Box<Ident>,
    /// The value to assign to the field.
    pub value: Box<Expr>,
}

impl WithSpan for FieldAssign {
    fn with_span(self, span: Span) -> Self {
        Self { span, ..self }
    }
}

impl Display for FieldAssign {
    fn fmt(&self, f: &mut Formatter<'_>) -> fmt::Result {
        write!(
            f,
            "FieldsAssign {} {}: ({}) {}",
            self.id, self.span, self.field, self.value
        )
    }
}

/// An interpolated string component.
#[derive(Clone, Debug, PartialEq)]
pub enum StringComponent {
    /// An expression.
    Expr(Box<Expr>),
    /// A string literal.
    Lit(Rc<str>),
}

/// A pattern.
#[derive(Clone, Debug, Eq, Hash, PartialEq, Default)]
pub struct Pat {
    /// The node ID.
    pub id: NodeId,
    /// The span.
    pub span: Span,
    /// The pattern kind.
    pub kind: Box<PatKind>,
}

impl Display for Pat {
    fn fmt(&self, f: &mut Formatter<'_>) -> fmt::Result {
        write!(f, "Pat {} {}: {}", self.id, self.span, self.kind)
    }
}

impl WithSpan for Pat {
    fn with_span(self, span: Span) -> Self {
        Self { span, ..self }
    }
}

/// A pattern kind.
#[derive(Clone, Debug, Eq, Hash, PartialEq, Default)]
pub enum PatKind {
    /// A binding with an optional type annotation.
    Bind(Box<Ident>, Option<Box<Ty>>),
    /// A discarded binding, `_`, with an optional type annotation.
    Discard(Option<Box<Ty>>),
    /// An elided pattern, `...`, used by specializations.
    Elided,
    /// Parentheses: `(a)`.
    Paren(Box<Pat>),
    /// A tuple: `(a, b, c)`.
    Tuple(Box<[Box<Pat>]>),
    /// An invalid pattern.
    #[default]
    Err,
}

impl Display for PatKind {
    fn fmt(&self, f: &mut Formatter<'_>) -> fmt::Result {
        let mut indent = set_indentation(indented(f), 0);
        match self {
            PatKind::Bind(id, ty) => {
                write!(indent, "Bind:")?;
                indent = set_indentation(indent, 1);
                write!(indent, "\n{id}")?;
                if let Some(t) = ty {
                    write!(indent, "\n{t}")?;
                }
            }
            PatKind::Discard(d) => match d {
                Some(t) => {
                    write!(indent, "Discard:")?;
                    indent = set_indentation(indent, 1);
                    write!(indent, "\n{t}")?;
                }
                None => write!(indent, "Discard")?,
            },
            PatKind::Elided => write!(indent, "Elided")?,
            PatKind::Paren(p) => {
                write!(indent, "Paren:")?;
                indent = set_indentation(indent, 1);
                write!(indent, "\n{p}")?;
            }
            PatKind::Tuple(ps) => {
                if ps.is_empty() {
                    write!(indent, "Unit")?;
                } else {
                    write!(indent, "Tuple:")?;
                    indent = set_indentation(indent, 1);
                    for p in ps.iter() {
                        write!(indent, "\n{p}")?;
                    }
                }
            }
            PatKind::Err => write!(indent, "Err")?,
        }
        Ok(())
    }
}

/// A qubit initializer.
#[derive(Clone, Debug, PartialEq, Default)]
pub struct QubitInit {
    /// The node ID.
    pub id: NodeId,
    /// The span.
    pub span: Span,
    /// The qubit initializer kind.
    pub kind: Box<QubitInitKind>,
}

impl Display for QubitInit {
    fn fmt(&self, f: &mut Formatter<'_>) -> fmt::Result {
        write!(f, "QubitInit {} {} {}", self.id, self.span, self.kind)
    }
}

impl WithSpan for QubitInit {
    fn with_span(self, span: Span) -> Self {
        Self { span, ..self }
    }
}

/// A qubit initializer kind.
#[derive(Clone, Debug, PartialEq, Default)]
pub enum QubitInitKind {
    /// An array of qubits: `Qubit[a]`.
    Array(Box<Expr>),
    /// A parenthesized initializer: `(a)`.
    Paren(Box<QubitInit>),
    /// A single qubit: `Qubit()`.
    Single,
    /// A tuple: `(a, b, c)`.
    Tuple(Box<[Box<QubitInit>]>),
    /// An invalid initializer.
    #[default]
    Err,
}

impl Display for QubitInitKind {
    fn fmt(&self, f: &mut Formatter<'_>) -> fmt::Result {
        let mut indent = set_indentation(indented(f), 0);
        match self {
            QubitInitKind::Array(e) => {
                write!(indent, "Array:")?;
                indent = set_indentation(indent, 1);
                write!(indent, "\n{e}")?;
            }
            QubitInitKind::Paren(qi) => {
                write!(indent, "Parens:")?;
                indent = set_indentation(indent, 1);
                write!(indent, "\n{qi}")?;
            }
            QubitInitKind::Single => write!(indent, "Single")?,
            QubitInitKind::Tuple(qis) => {
                if qis.is_empty() {
                    write!(indent, "Unit")?;
                } else {
                    write!(indent, "Tuple:")?;
                    indent = set_indentation(indent, 1);
                    for qi in qis.iter() {
                        write!(indent, "\n{qi}")?;
                    }
                }
            }
            QubitInitKind::Err => write!(indent, "Err")?,
        }
        Ok(())
    }
}

/// A path to a declaration.
#[derive(Clone, Debug, Eq, Hash, PartialEq, Default)]
pub struct Path {
    /// The node ID.
    pub id: NodeId,
    /// The span.
    pub span: Span,
    /// The namespace.
    pub namespace: Option<Idents>,
    /// The declaration name.
    pub name: Box<Ident>,
}

impl From<Path> for Vec<Ident> {
    fn from(val: Path) -> Self {
        let mut buf = val.namespace.unwrap_or_default().0.to_vec();
        buf.push(*val.name);
        buf
    }
}

impl From<Vec<Ident>> for Path {
    fn from(mut v: Vec<Ident>) -> Self {
        let name = v
            .pop()
            .expect("parser should never produce empty vector of idents");
        let namespace: Option<Idents> = if v.is_empty() { None } else { Some(v.into()) };
        let span = Span {
            lo: namespace.as_ref().map_or(name.span.lo, |ns| ns.span().lo),
            hi: name.span.hi,
        };
        Self {
            namespace,
            name: name.into(),
            span,
            id: NodeId::default(),
        }
    }
}

impl Display for Path {
    fn fmt(&self, f: &mut Formatter<'_>) -> fmt::Result {
        if let Some(ns) = &self.namespace {
            write!(f, "Path {} {} ({}) ({})", self.id, self.span, ns, self.name)?;
        } else {
            write!(f, "Path {} {} ({})", self.id, self.span, self.name)?;
        }
        Ok(())
    }
}

impl WithSpan for Path {
    fn with_span(self, span: Span) -> Self {
        Self { span, ..self }
    }
}

/// An identifier.
#[derive(Clone, Debug, Eq, Hash, PartialEq)]
pub struct Ident {
    /// The node ID.
    pub id: NodeId,
    /// The span.
    pub span: Span,
    /// The identifier name.
    pub name: Rc<str>,
}

/// A [`Idents`] represents a sequence of idents. It provides a helpful abstraction
/// that is more powerful than a simple `Vec<Ident>`, and is primarily used to represent
/// dot-separated paths.
#[derive(Clone, Debug, Eq, Hash, PartialEq, Default)]
pub struct Idents(pub Box<[Ident]>);

impl From<Idents> for Vec<Rc<str>> {
    fn from(v: Idents) -> Self {
        v.0.iter().map(|i| i.name.clone()).collect()
    }
}

impl From<&Idents> for Vec<Rc<str>> {
    fn from(v: &Idents) -> Self {
        v.0.iter().map(|i| i.name.clone()).collect()
    }
}

impl From<Vec<Ident>> for Idents {
    fn from(v: Vec<Ident>) -> Self {
        Idents(v.into_boxed_slice())
    }
}

impl From<Idents> for Vec<Ident> {
    fn from(v: Idents) -> Self {
        v.0.to_vec()
    }
}

impl Display for Idents {
    fn fmt(&self, f: &mut Formatter<'_>) -> fmt::Result {
        let mut buf = Vec::with_capacity(self.0.len());

        for ident in self.0.iter() {
            buf.push(format!("{ident}"));
        }
        if buf.len() > 1 {
            // use square brackets only if there are more than one ident
            write!(f, "[{}]", buf.join(", "))
        } else {
            write!(f, "{}", buf[0])
        }
    }
}

impl<'a> IntoIterator for &'a Idents {
    type IntoIter = std::slice::Iter<'a, Ident>;
    type Item = &'a Ident;
    fn into_iter(self) -> Self::IntoIter {
        self.iter()
    }
}

impl<'a> From<&'a Idents> for IdentsStrIter<'a> {
    fn from(v: &'a Idents) -> Self {
        IdentsStrIter(v)
    }
}

/// An iterator which yields string slices of the names of the idents in a [`Idents`].
/// Note that [`Idents`] itself only implements [`IntoIterator`] where the item is an [`Ident`].
pub struct IdentsStrIter<'a>(pub &'a Idents);

impl<'a> IntoIterator for IdentsStrIter<'a> {
    type IntoIter = std::iter::Map<std::slice::Iter<'a, Ident>, fn(&'a Ident) -> &'a str>;
    type Item = &'a str;
    fn into_iter(self) -> Self::IntoIter {
        self.0.iter().map(|i| i.name.as_ref())
    }
}

impl FromIterator<Ident> for Idents {
    fn from_iter<T: IntoIterator<Item = Ident>>(iter: T) -> Self {
        Idents(iter.into_iter().collect())
    }
}

impl From<Path> for Idents {
    fn from(p: Path) -> Self {
        let mut buf = p.namespace.unwrap_or_default().0.to_vec();
        buf.push(*p.name);
        Self(buf.into_boxed_slice())
    }
}

impl Idents {
    /// constructs an iterator over the [Ident]s that this contains.
    /// see [`Self::str_iter`] for an iterator over the string slices of the [Ident]s.
    pub fn iter(&self) -> std::slice::Iter<'_, Ident> {
        self.0.iter()
    }

    /// constructs an iterator over the elements of `self` as string slices.
    /// see [`Self::iter`] for an iterator over the [Ident]s.
    #[must_use]
    pub fn str_iter(&self) -> IdentsStrIter {
        self.into()
    }

    /// the conjoined span of all idents in the `Idents`
    #[must_use]
    pub fn span(&self) -> Span {
        Span {
            lo: self.0.first().map(|i| i.span.lo).unwrap_or_default(),
            hi: self.0.last().map(|i| i.span.hi).unwrap_or_default(),
        }
    }

    /// The stringified dot-separated path of the idents in this [`Idents`]
    /// E.g. `a.b.c`
    #[must_use]
    pub fn name(&self) -> Rc<str> {
        if self.0.len() == 1 {
            return self.0[0].name.clone();
        }
        let mut buf = String::new();
        for ident in self.0.iter() {
            if !buf.is_empty() {
                buf.push('.');
            }
            buf.push_str(&ident.name);
        }
        Rc::from(buf)
    }

    /// Appends another ident to this [`Idents`].
    /// Returns a new [`Idents`] with the appended ident.
    #[must_use = "this method returns a new value and does not mutate the original value"]
    pub fn push(&self, other: Ident) -> Self {
        let mut buf = self.0.to_vec();
        buf.push(other);
        Self(buf.into_boxed_slice())
    }
}

impl Default for Ident {
    fn default() -> Self {
        Ident {
            id: NodeId::default(),
            span: Span::default(),
            name: "".into(),
        }
    }
}

impl WithSpan for Ident {
    fn with_span(self, span: Span) -> Self {
        Self { span, ..self }
    }
}

impl Display for Ident {
    fn fmt(&self, f: &mut Formatter<'_>) -> fmt::Result {
        write!(f, "Ident {} {} \"{}\"", self.id, self.span, self.name)
    }
}

/// A callable kind.
#[derive(Clone, Copy, Debug, Eq, Hash, PartialEq)]
pub enum CallableKind {
    /// A function.
    Function,
    /// An operation.
    Operation,
}

/// The mutability of a binding.
#[derive(Clone, Copy, Debug, Eq, Hash, PartialEq)]
pub enum Mutability {
    /// An immutable binding.
    Immutable,
    /// A mutable binding.
    Mutable,
}

/// The source of an allocated qubit.
#[derive(Clone, Copy, Debug, Eq, Hash, PartialEq)]
pub enum QubitSource {
    /// A qubit initialized to the zero state.
    Fresh,
    /// A qubit borrowed from another part of the program that may be in any state, and is expected
    /// to be returned to that state before being released.
    Dirty,
}

/// A literal.
#[derive(Clone, Debug, PartialEq)]
pub enum Lit {
    /// A big integer literal.
    BigInt(Box<BigInt>),
    /// A boolean literal.
    Bool(bool),
    /// A floating-point literal.
    Double(f64),
    /// An integer literal.
    Int(i64),
    /// A Pauli operator literal.
    Pauli(Pauli),
    /// A measurement result literal.
    Result(Result),
    /// A string literal.
    String(Rc<str>),
}

impl Display for Lit {
    fn fmt(&self, f: &mut Formatter<'_>) -> fmt::Result {
        match self {
            Lit::BigInt(val) => write!(f, "BigInt({val})")?,
            Lit::Bool(val) => write!(f, "Bool({val})")?,
            Lit::Double(val) => write!(f, "Double({val})")?,
            Lit::Int(val) => write!(f, "Int({val})")?,
            Lit::Pauli(val) => write!(f, "Pauli({val:?})")?,
            Lit::Result(val) => write!(f, "Result({val:?})")?,
            Lit::String(val) => write!(f, "String({val:?})")?,
        }
        Ok(())
    }
}

/// A measurement result.
#[derive(Clone, Copy, Debug, Eq, Hash, PartialEq)]
pub enum Result {
    /// The zero eigenvalue.
    Zero,
    /// The one eigenvalue.
    One,
}

/// A Pauli operator.
#[derive(Clone, Copy, Debug, Eq, Hash, PartialEq)]
pub enum Pauli {
    /// The Pauli I operator.
    I,
    /// The Pauli X operator.
    X,
    /// The Pauli Y operator.
    Y,
    /// The Pauli Z operator.
    Z,
}

/// A functor that may be applied to an operation.
#[derive(Clone, Copy, Debug, Eq, Hash, PartialEq)]
pub enum Functor {
    /// The adjoint functor.
    Adj,
    /// The controlled functor.
    Ctl,
}

/// A specialization that may be implemented for an operation.
#[derive(Clone, Copy, Debug, Eq, Hash, PartialEq)]
pub enum Spec {
    /// The default specialization.
    Body,
    /// The adjoint specialization.
    Adj,
    /// The controlled specialization.
    Ctl,
    /// The controlled adjoint specialization.
    CtlAdj,
}

impl Display for Spec {
    fn fmt(&self, f: &mut Formatter) -> fmt::Result {
        match self {
            Spec::Body => f.write_str("body"),
            Spec::Adj => f.write_str("adjoint"),
            Spec::Ctl => f.write_str("controlled"),
            Spec::CtlAdj => f.write_str("controlled adjoint"),
        }
    }
}

/// A strategy for generating a specialization.
#[derive(Clone, Copy, Debug, Eq, Hash, PartialEq)]
pub enum SpecGen {
    /// Choose a strategy automatically.
    Auto,
    /// Distributes controlled qubits.
    Distribute,
    /// A specialization implementation is not generated, but is instead left as an opaque
    /// declaration.
    Intrinsic,
    /// Inverts the order of operations.
    Invert,
    /// Uses the body specialization without modification.
    Slf,
}

/// A unary operator.
#[derive(Clone, Copy, Debug, Eq, Hash, PartialEq)]
pub enum UnOp {
    /// A functor application.
    Functor(Functor),
    /// Negation: `-`.
    Neg,
    /// Bitwise NOT: `~~~`.
    NotB,
    /// Logical NOT: `not`.
    NotL,
    /// A leading `+`.
    Pos,
    /// Unwrap a user-defined type: `!`.
    Unwrap,
}

impl Display for UnOp {
    fn fmt(&self, f: &mut Formatter<'_>) -> fmt::Result {
        match self {
            UnOp::Functor(func) => write!(f, "Functor {func:?}")?,
            _ => fmt::Debug::fmt(self, f)?,
        }
        Ok(())
    }
}

/// A binary operator.
#[derive(Clone, Copy, Debug, Eq, Hash, PartialEq)]
pub enum BinOp {
    /// Addition: `+`.
    Add,
    /// Bitwise AND: `&&&`.
    AndB,
    /// Logical AND: `and`.
    AndL,
    /// Division: `/`.
    Div,
    /// Equality: `==`.
    Eq,
    /// Exponentiation: `^`.
    Exp,
    /// Greater than: `>`.
    Gt,
    /// Greater than or equal: `>=`.
    Gte,
    /// Less than: `<`.
    Lt,
    /// Less than or equal: `<=`.
    Lte,
    /// Modulus: `%`.
    Mod,
    /// Multiplication: `*`.
    Mul,
    /// Inequality: `!=`.
    Neq,
    /// Bitwise OR: `|||`.
    OrB,
    /// Logical OR: `or`.
    OrL,
    /// Shift left: `<<<`.
    Shl,
    /// Shift right: `>>>`.
    Shr,
    /// Subtraction: `-`.
    Sub,
    /// Bitwise XOR: `^^^`.
    XorB,
}

/// A ternary operator.
#[derive(Clone, Copy, Debug, Eq, Hash, PartialEq)]
pub enum TernOp {
    /// Conditional: `a ? b | c`.
    Cond,
    /// Aggregate update: `a w/ b <- c`.
    Update,
}

/// A set operator.
#[derive(Clone, Copy, Debug, Eq, Hash, PartialEq)]
pub enum SetOp {
    /// The set union.
    Union,
    /// The set intersection.
    Intersect,
}

#[derive(Clone, Debug, PartialEq, Eq)]
/// Represents an export declaration.
pub struct ImportOrExportDecl {
    /// The span.
    pub span: Span,
    /// The items being exported from this namespace.
    pub items: Box<[ImportOrExportItem]>,
    /// Whether this is an export declaration or not. If `false`, then this is an `Import`.
    is_export: bool,
}

impl Display for ImportOrExportDecl {
    fn fmt(&self, f: &mut Formatter<'_>) -> fmt::Result {
        let items_str = self
            .items
            .iter()
            .map(std::string::ToString::to_string)
            .collect::<Vec<_>>()
            .join(", ");
        write!(f, "ImportOrExportDecl {}: [{items_str}]", self.span)
    }
}

impl ImportOrExportDecl {
    /// Creates a new `ImportOrExportDecl` with the given span, items, and export flag.
    #[must_use]
    pub fn new(span: Span, items: Box<[ImportOrExportItem]>, is_export: bool) -> Self {
        Self {
            span,
            items,
            is_export,
        }
    }

    /// Returns true if this is an export declaration.
    #[must_use]
    pub fn is_export(&self) -> bool {
        self.is_export
    }

    /// Returns true if this is an import declaration.
    #[must_use]
    pub fn is_import(&self) -> bool {
        !self.is_export
    }

    /// Returns an iterator over the items being exported from this namespace.
    pub fn items(&self) -> impl Iterator<Item = &ImportOrExportItem> {
        self.items.iter()
    }
}

/// An individual item within an [`ExportDecl`]. This can be a path or a path with an alias.
#[derive(Clone, Debug, PartialEq, Eq, Default)]
pub struct ImportOrExportItem {
    /// The path to the item being exported.
    pub path: Path,
    /// An optional alias for the item being exported.
    pub alias: Option<Ident>,
    /// Whether this is a glob import/export.
    pub is_glob: bool,
}

impl Display for ImportOrExportItem {
    fn fmt(&self, f: &mut Formatter<'_>) -> fmt::Result {
        let ImportOrExportItem {
            ref path,
            ref alias,
            is_glob,
        } = self;
        let is_glob = if *is_glob { ".*" } else { "" };
        match alias {
            Some(alias) => write!(f, "{path}{is_glob} as {alias}",),
            None => write!(f, "{path}{is_glob}"),
        }
    }
}

impl WithSpan for ImportOrExportItem {
    fn with_span(self, span: Span) -> Self {
        ImportOrExportItem {
            path: self.path.with_span(span),
            alias: self.alias.map(|x| x.with_span(span)),
            is_glob: self.is_glob,
        }
    }
}

impl ImportOrExportItem {
    /// Returns the span of the export item. This includes the path and , if any exists, the alias.
    #[must_use]
    pub fn span(&self) -> Span {
        match self.alias {
            Some(ref alias) => {
                // join the path and alias spans
                Span {
                    lo: self.path.span.lo,
                    hi: alias.span.hi,
                }
            }
            None => self.path.span,
        }
    }

    /// Returns the alias ident, if any, or the name from the path if no alias is present.
    #[must_use]
    pub fn name(&self) -> &Ident {
        match self.alias {
            Some(ref alias) => alias,
            None => &self.path.name,
        }
    }
}<|MERGE_RESOLUTION|>--- conflicted
+++ resolved
@@ -265,11 +265,8 @@
     Open(Idents, Option<Box<Ident>>),
     /// A `newtype` declaration.
     Ty(Box<Ident>, Box<TyDef>),
-<<<<<<< HEAD
-=======
     /// A `struct` declaration.
     Struct(Box<StructDecl>),
->>>>>>> 5031a6d1
     /// An export declaration
     ImportOrExport(ImportOrExportDecl),
 }
@@ -284,10 +281,7 @@
                 None => write!(f, "Open ({name})")?,
             },
             ItemKind::Ty(name, t) => write!(f, "New Type ({name}): {t}")?,
-<<<<<<< HEAD
-=======
             ItemKind::Struct(s) => write!(f, "{s}")?,
->>>>>>> 5031a6d1
             ItemKind::ImportOrExport(item) if item.is_export => write!(f, "Export ({item})")?,
             ItemKind::ImportOrExport(item) => write!(f, "Import ({item})")?,
         }
